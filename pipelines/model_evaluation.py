--- conflicted
+++ resolved
@@ -35,14 +35,6 @@
 from src.simulators.edf import EDF
 from src.simulators.focs import Optimizer
 from src.simulators.uncontrolled import Uncontrolled
-<<<<<<< HEAD
-from src.simulators.pp import OA_benchmark
-from src.simulators.avr import AVR_benchmark
-from src.simulators.lyncs import LYNCS
-from src.simulators.rlyncs import rLYNCS
-from src.simulators.llyncs import lLYNCS
-from src.simulators.almightyoracle import Oracle_benchmark
-=======
 from src.simulators.oa_benchmark_pp import OA_benchmark # perfect prediction oa
 from src.simulators.avr_benchmark_pp import AVR_benchmark # perfect prediction avr
 from src.simulators.lyncs import LYNCS #llyncs with linear weights for all jobs (including dummy)
@@ -52,7 +44,6 @@
 from src.simulators.almightyoracle import Oracle_benchmark #perfect prediction focs
 from src.simulators.focs_naive import FOCS_naive #naive focs/oa (follows predictions for arrived sessions, no dummy)
 from src.simulators.avr_naive import AVR_naive #naive avr (follows predictions for arrived sessions, no dummy)
->>>>>>> df2129be
 
 LOGGER_LVL = logging.INFO
 
@@ -309,17 +300,6 @@
         # TODO: Replace hardcoded EDF() instantiation with a dynamic simulator loader.
         #       Later, we will generalize this by reading the simulator name and source file path 
         #       from the pipeline config file and instantiating it via a Simulator abstract class.
-<<<<<<< HEAD
-        # simulator = EDF() 
-        # simulator = Optimizer()            
-        # simulator = LYNCS()            
-        # simulator = rLYNCS()            
-        simulator = lLYNCS()            
-        # simulator = OA_benchmark()
-        simulator = AVR_benchmark()
-        # simulator = Uncontrolled()
-        # simulator = Oracle_benchmark()
-=======
         # simulator = EDF()             - 
         simulator = Optimizer()           
         # simulator = FOCS_naive()
@@ -333,7 +313,6 @@
         # simulator = Oracle_benchmark()
         # simulator = AVR_naive()
         simulator.learning_prefix = self.model_config['agg'].name + self.model_config['usr'].name
->>>>>>> df2129be
 
         # Load model
         key = 'agg' 
@@ -360,11 +339,7 @@
         self.df_test_feature_engineered['usr'] = add_session_id(self.df_test_feature_engineered['usr'])
         
         # Loop over days
-<<<<<<< HEAD
         date_range = unique_dates[-10:]
-=======
-        date_range = unique_dates[-3:]
->>>>>>> df2129be
         for date in date_range:
             try:
                 date_idx = date_to_idx[date]
@@ -448,11 +423,7 @@
 
         # read in parquets and combine - globalmetrics
         globalmets = []
-<<<<<<< HEAD
-        prefix = simulator.identifier # e.g., 'focs', 'llyncs' or 'oa'.
-=======
         prefix = simulator.identifier + simulator.learning_prefix # e.g., 'focs', 'llyncs' or 'oa'.
->>>>>>> df2129be
         logger.debug('start compiling results of all days')
         for date in date_range:
             try:
